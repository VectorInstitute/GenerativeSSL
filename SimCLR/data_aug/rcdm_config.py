--- conflicted
+++ resolved
@@ -1,34 +1,3 @@
-<<<<<<< HEAD
-import ml_collections
-
-def get_config():
-    config = ml_collections.ConfigDict()
-    config.image_size = 128  # The size of the images to generate.
-    config.class_cond = False  # If true, use class conditional generation.
-    config.model_dir = "/ssd003/projects/aieng/genssl" # Path to the directory containing the model.
-    config.type_model = "simclr"  # Type of model to use (e.g., simclr, dino).
-    config.use_head = False  # If true, use the projector/head for SSL representation.
-    config.model_path = ""  # Replace with the path to your model if you have one.
-    config.use_ddim = True  # If true, use DDIM sampler.
-    config.no_shared = True  # If false, enables squeeze and excitation.
-    config.clip_denoised = True  # If true, clip denoised images.
-    config.attention_resolutions = "32,16,8"  # Resolutions to use for attention layers.
-    config.diffusion_steps = 1000  # Number of diffusion steps.
-    config.learn_sigma = True  # If true, learn the noise level.
-    config.noise_schedule = "linear"  # Type of noise schedule (e.g., linear).
-    config.num_channels = 256  # Number of channels in the model.
-    config.num_heads = 4  # Number of attention heads.
-    config.num_res_blocks = 2  # Number of residual blocks.
-    config.resblock_updown = True  # If true, use up/down sampling in resblocks.
-    config.use_fp16 = False  # If true, use 16-bit floating point precision.
-    config.use_scale_shift_norm = True  # If true, use scale-shift normalization.
-    config.ssl_image_size = 224  # Size of the input images for the SSL model.
-    config.ssl_image_channels = 3  # Number of channels of the input images for the SSL model.
-    config.num_images = 1 # Number of images to generate.
-    config.timestep_respacing = "ddim2" # Type of timestep respacing (e.g., ddim25).
-
-    return config
-=======
 import ml_collections
 
 
@@ -38,6 +7,7 @@
     config.class_cond = False  # If true, use class conditional generation.
     config.type_model = "simclr"  # Type of model to use (e.g., simclr, dino).
     config.use_head = False  # If true, use the projector/head for SSL representation.
+    config.pre_trained_model_dir = "/ssd003/projects/aieng/genssl" # Path to the directory containing the model.
     config.model_path = ""  # Replace with the path to your model if you have one.
     config.use_ddim = False  # If true, use DDIM sampler.
     config.no_shared = True  # If false, enables squeeze and excitation.
@@ -56,6 +26,6 @@
     config.ssl_image_channels = (
         3  # Number of channels of the input images for the SSL model.
     )
+    config.timestep_respacing = "ddim2" # Type of timestep respacing (e.g., ddim25).
 
-    return config
->>>>>>> 5002ee4d
+    return config