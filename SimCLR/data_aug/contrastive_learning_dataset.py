--- conflicted
+++ resolved
@@ -14,18 +14,13 @@
         self.root_folder = root_folder
 
     @staticmethod
-<<<<<<< HEAD
     def get_simclr_pipeline_transform(size, s=1, rcdm_agumentation=True):
-        """Return a set of data augmentation transformations as described in the SimCLR paper."""
-=======
-    def get_simclr_pipeline_transform(size, s=1):
         """Return a set of data augmentation transformations as described in the SimCLR paper.
         
         Args:
             size (int): Image size.
             s (float, optional): Magnitude of the color distortion. Defaults to 1.
         """
->>>>>>> 1857cc9f
         color_jitter = transforms.ColorJitter(0.8 * s, 0.8 * s, 0.8 * s, 0.2 * s)
         transform_list = [
             transforms.RandomResizedCrop(size=size),
@@ -65,11 +60,7 @@
                 self.root_folder,
                 split="train",
                 transform=ContrastiveLearningViewGenerator(
-<<<<<<< HEAD
-                    self.get_simclr_pipeline_transform(256, rcdm_agumentation=rcdm_agumentation), n_views
-=======
-                    self.get_simclr_pipeline_transform(224), n_views
->>>>>>> 1857cc9f
+                    self.get_simclr_pipeline_transform(224, rcdm_agumentation=rcdm_agumentation), n_views
                 ),
             ),
         }
