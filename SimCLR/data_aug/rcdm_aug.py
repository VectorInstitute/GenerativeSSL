--- conflicted
+++ resolved
@@ -1,175 +1,108 @@
-<<<<<<< HEAD
-import torch
-from rcdm.guided_diffusion_rcdm.get_ssl_models import get_model
-from rcdm.guided_diffusion_rcdm.get_rcdm_models import get_dict_rcdm_model
-from rcdm.guided_diffusion_rcdm.script_util import (
-    model_and_diffusion_defaults,
-    create_model_and_diffusion
-)
-
-
-class RCDMInference(object):
-    def __init__(self, config, device_id):
-        """
-        Initialize the RCDMInference class with necessary parameters and load models.
-        """
-        self.config = config
-        self.device_id = device_id
-
-        # Load SSL model
-        self.ssl_model = get_model(self.config.type_model, self.config.use_head, self.config.model_dir).cuda(self.device_id).eval()
-        for p in self.ssl_model.parameters():
-            p.requires_grad = False
-
-        # Load RCDM model
-        model_defaults = model_and_diffusion_defaults()
-        model_args = {k: getattr(self.config, k, model_defaults[k]) for k in model_defaults}
-        
-        self.model, self.diffusion = create_model_and_diffusion(
-            **model_args, G_shared=self.config.no_shared, feat_cond=True, ssl_dim=self.ssl_model(torch.zeros(1, config.ssl_image_channels, config.ssl_image_size, config.ssl_image_size).cuda()).size(1)
-        )
-
-        if self.config.model_path == "":
-            trained_model = get_dict_rcdm_model(self.config.type_model, self.config.use_head, self.config.model_dir)
-        else:
-            trained_model = torch.load(self.config.model_path, map_location="cpu")
-        self.model.load_state_dict(trained_model, strict=True)
-        self.model.cuda(self.device_id)
-
-    def __call__(self, img):
-        """
-        Run the RCDM model inference on an images.
-
-        Args:
-            img (torch.Tensor): An image to apply RCDM to.
-
-        Returns:
-            List[torch.Tensor]: List of generated image tensors.
-        """
-
-        sample_fn = self.diffusion.p_sample_loop if not self.config.use_ddim else self.diffusion.ddim_sample_loop
-
-        img = img.unsqueeze(0).repeat(1, 1, 1, 1).cuda(self.device_id)
-        model_kwargs = {}
-
-        with torch.no_grad():
-            feat = self.ssl_model(img).detach()
-            model_kwargs["feat"] = feat
-        sample = sample_fn(
-            self.model,
-            (1, 3, self.config.image_size, self.config.image_size),
-            clip_denoised=self.config.clip_denoised,
-            model_kwargs=model_kwargs,
-        )
-
-        return sample.detach().squeeze(0)
-=======
-import torch
-from torchvision import transforms
-
-from icgan.data_utils import utils as data_utils
-from rcdm.guided_diffusion_rcdm import dist_util
-from rcdm.guided_diffusion_rcdm.get_rcdm_models import get_dict_rcdm_model
-from rcdm.guided_diffusion_rcdm.get_ssl_models import get_model
-from rcdm.guided_diffusion_rcdm.script_util import (
-    create_model_and_diffusion,
-    model_and_diffusion_defaults,
-)
-
-
-class RCDMInference(object):
-    def __init__(self, config, device_id):
-        """
-        Initialize the RCDMInference class with necessary parameters and load models.
-        """
-        self.config = config
-        self.device_id = device_id
-
-        # Load SSL model
-        self.ssl_model = (
-            get_model(self.config.type_model, self.config.use_head)
-            .cuda(self.device_id)
-            .eval()
-        )
-        for p in self.ssl_model.parameters():
-            p.requires_grad = False
-
-        # Load RCDM model
-        model_defaults = model_and_diffusion_defaults()
-        model_args = {
-            k: getattr(self.config, k, model_defaults[k]) for k in model_defaults
-        }
-
-        self.model, self.diffusion = create_model_and_diffusion(
-            **model_args,
-            G_shared=self.config.no_shared,
-            feat_cond=True,
-            ssl_dim=self.ssl_model(
-                torch.zeros(
-                    1,
-                    config.ssl_image_channels,
-                    config.ssl_image_size,
-                    config.ssl_image_size,
-                ).cuda(self.device_id)
-            ).size(1),
-        )
-
-        if self.config.model_path == "":
-            trained_model = get_dict_rcdm_model(
-                self.config.type_model, self.config.use_head
-            )
-        else:
-            trained_model = torch.load(self.config.model_path, map_location="cpu")
-        self.model.load_state_dict(trained_model, strict=True)
-        self.model.to(dist_util.dev())
-
-    def preprocess_input_image(self, input_image, size=224):
-        transform_list = transforms.Compose(
-            [
-                data_utils.CenterCropLongEdge(),
-                transforms.Resize((size, size)),
-                transforms.ToTensor(),
-                transforms.Normalize(self.config.norm_mean, self.config.norm_std),
-            ]
-        )
-        tensor_image = transform_list(input_image)
-        tensor_image = torch.nn.functional.interpolate(
-            tensor_image.unsqueeze(0), 224, mode="bicubic", align_corners=True
-        )
-        return tensor_image
-
-    def __call__(self, img):
-        """
-        Run the RCDM model inference on an images.
-
-        Args:
-            img (torch.Tensor): An image to apply RCDM to.
-
-        Returns:
-            List[torch.Tensor]: List of generated image tensors.
-        """
-        print("Starting RCDM model inference...")
-
-        sample_fn = (
-            self.diffusion.p_sample_loop
-            if not self.config.use_ddim
-            else self.diffusion.ddim_sample_loop
-        )
-
-        img = img.unsqueeze(0).repeat(1, 1, 1, 1)
-        img = self.preprocess_input_image(img).cuda(self.device_id)
-        model_kwargs = {}
-
-        with torch.no_grad():
-            feat = self.ssl_model(img).detach()
-            model_kwargs["feat"] = feat
-        sample = sample_fn(
-            self.model,
-            (1, 3, self.config.image_size, self.config.image_size),
-            clip_denoised=self.config.clip_denoised,
-            model_kwargs=model_kwargs,
-        )
-
-        print("Sampling completed!")
-        return sample.squeeze(0)
->>>>>>> 5002ee4d
+import torch
+from torchvision import transforms
+
+from icgan.data_utils import utils as data_utils
+from rcdm.guided_diffusion_rcdm import dist_util
+from rcdm.guided_diffusion_rcdm.get_rcdm_models import get_dict_rcdm_model
+from rcdm.guided_diffusion_rcdm.get_ssl_models import get_model
+from rcdm.guided_diffusion_rcdm.script_util import (
+    create_model_and_diffusion,
+    model_and_diffusion_defaults,
+)
+
+
+class RCDMInference(object):
+    def __init__(self, config, device_id):
+        """
+        Initialize the RCDMInference class with necessary parameters and load models.
+        """
+        self.config = config
+        self.device_id = device_id
+
+        # Load SSL model
+        self.ssl_model = (
+            get_model(self.config.type_model, self.config.use_head, self.config.pre_trained_model_dir)
+            .cuda(self.device_id)
+            .eval()
+        )
+        for p in self.ssl_model.parameters():
+            p.requires_grad = False
+
+        # Load RCDM model
+        model_defaults = model_and_diffusion_defaults()
+        model_args = {
+            k: getattr(self.config, k, model_defaults[k]) for k in model_defaults
+        }
+
+        self.model, self.diffusion = create_model_and_diffusion(
+            **model_args,
+            G_shared=self.config.no_shared,
+            feat_cond=True,
+            ssl_dim=self.ssl_model(
+                torch.zeros(
+                    1,
+                    config.ssl_image_channels,
+                    config.ssl_image_size,
+                    config.ssl_image_size,
+                ).cuda(self.device_id)
+            ).size(1),
+        )
+
+        if self.config.model_path == "":
+            trained_model = get_dict_rcdm_model(
+                self.config.type_model, self.config.use_head, self.config.pre_trained_model_dir
+            )
+        else:
+            trained_model = torch.load(self.config.model_path, map_location="cpu")
+        self.model.load_state_dict(trained_model, strict=True)
+        self.model.to(dist_util.dev())
+
+    def preprocess_input_image(self, input_image, size=224):
+        transform_list = transforms.Compose(
+            [
+                data_utils.CenterCropLongEdge(),
+                transforms.Resize((size, size)),
+                transforms.ToTensor(),
+                transforms.Normalize(self.config.norm_mean, self.config.norm_std),
+            ]
+        )
+        tensor_image = transform_list(input_image)
+        tensor_image = torch.nn.functional.interpolate(
+            tensor_image.unsqueeze(0), 224, mode="bicubic", align_corners=True
+        )
+        return tensor_image
+
+    def __call__(self, img):
+        """
+        Run the RCDM model inference on an images.
+
+        Args:
+            img (torch.Tensor): An image to apply RCDM to.
+
+        Returns:
+            List[torch.Tensor]: List of generated image tensors.
+        """
+        print("Starting RCDM model inference...")
+
+        sample_fn = (
+            self.diffusion.p_sample_loop
+            if not self.config.use_ddim
+            else self.diffusion.ddim_sample_loop
+        )
+
+        img = img.unsqueeze(0).repeat(1, 1, 1, 1)
+        img = self.preprocess_input_image(img).cuda(self.device_id)
+        model_kwargs = {}
+
+        with torch.no_grad():
+            feat = self.ssl_model(img).detach()
+            model_kwargs["feat"] = feat
+        sample = sample_fn(
+            self.model,
+            (1, 3, self.config.image_size, self.config.image_size),
+            clip_denoised=self.config.clip_denoised,
+            model_kwargs=model_kwargs,
+        )
+
+        print("Sampling completed!")
+        return sample.squeeze(0)