from torchvision import datasets, transforms
from torchvision.transforms import transforms

from SimCLR.data_aug.gaussian_blur import GaussianBlur
<<<<<<< HEAD
from SimCLR.data_aug.rcdm_aug import RCDMInference
from SimCLR.data_aug.rcdm_config import get_config
from torchvision import transforms, datasets
=======
>>>>>>> 90782c21
from SimCLR.data_aug.view_generator import ContrastiveLearningViewGenerator
from SimCLR.exceptions.exceptions import InvalidDatasetSelection


class ContrastiveLearningDataset:
    def __init__(self, root_folder):
        self.root_folder = root_folder

    @staticmethod
    def get_simclr_pipeline_transform(size, s=1, rcdm_agumentation=True):
        """Return a set of data augmentation transformations as described in the SimCLR paper."""
        color_jitter = transforms.ColorJitter(0.8 * s, 0.8 * s, 0.8 * s, 0.2 * s)
<<<<<<< HEAD
        transform_list = [transforms.RandomResizedCrop(size=size),
                          transforms.RandomHorizontalFlip(),
                          transforms.RandomApply([color_jitter], p=0.8),
                          transforms.RandomGrayscale(p=0.2),
                          GaussianBlur(kernel_size=int(0.1 * size)),
                          transforms.ToTensor()]
        if rcdm_agumentation:
            rcdm_config = get_config()
            transform_list.append(RCDMInference(rcdm_config))
            transform_list.append(transforms.Resize(size=(size, size)))
=======
        transform_list = [
            transforms.RandomResizedCrop(size=size),
            transforms.RandomHorizontalFlip(),
            transforms.RandomApply([color_jitter], p=0.8),
            transforms.RandomGrayscale(p=0.2),
            GaussianBlur(kernel_size=int(0.1 * size)),
            transforms.ToTensor(),
        ]
>>>>>>> 90782c21

        data_transforms = transforms.Compose(transform_list)
        return data_transforms

<<<<<<< HEAD
    def get_dataset(self, name, n_views, rcdm_agumentation=True):
        valid_datasets = {'cifar10': lambda: datasets.CIFAR10(self.root_folder, train=True,
                                                              transform=ContrastiveLearningViewGenerator(
                                                                  self.get_simclr_pipeline_transform(32, rcdm_agumentation=rcdm_agumentation),
                                                                  n_views),
                                                              download=True),

                          'stl10': lambda: datasets.STL10(self.root_folder, split='unlabeled',
                                                          transform=ContrastiveLearningViewGenerator(
                                                              self.get_simclr_pipeline_transform(96 , rcdm_agumentation=rcdm_agumentation),
                                                              n_views),
                                                          download=True),
                            'imagenet': lambda: datasets.ImageNet(self.root_folder, split='train',
                                                          transform=ContrastiveLearningViewGenerator(
                                                              self.get_simclr_pipeline_transform(256 , rcdm_agumentation=rcdm_agumentation),
                                                              n_views))}
=======
    def get_dataset(self, name, n_views):
        valid_datasets = {
            "cifar10": lambda: datasets.CIFAR10(
                self.root_folder,
                train=True,
                transform=ContrastiveLearningViewGenerator(
                    self.get_simclr_pipeline_transform(32), n_views
                ),
                download=True,
            ),
            "stl10": lambda: datasets.STL10(
                self.root_folder,
                split="unlabeled",
                transform=ContrastiveLearningViewGenerator(
                    self.get_simclr_pipeline_transform(96), n_views
                ),
                download=True,
            ),
            "imagenet": lambda: datasets.ImageNet(
                self.root_folder,
                split="train",
                transform=ContrastiveLearningViewGenerator(
                    self.get_simclr_pipeline_transform(256), n_views
                ),
            ),
        }
>>>>>>> 90782c21

        try:
            dataset_fn = valid_datasets[name]
        except KeyError:
            raise InvalidDatasetSelection()
        else:
            return dataset_fn()<|MERGE_RESOLUTION|>--- conflicted
+++ resolved
@@ -2,12 +2,9 @@
 from torchvision.transforms import transforms
 
 from SimCLR.data_aug.gaussian_blur import GaussianBlur
-<<<<<<< HEAD
 from SimCLR.data_aug.rcdm_aug import RCDMInference
 from SimCLR.data_aug.rcdm_config import get_config
 from torchvision import transforms, datasets
-=======
->>>>>>> 90782c21
 from SimCLR.data_aug.view_generator import ContrastiveLearningViewGenerator
 from SimCLR.exceptions.exceptions import InvalidDatasetSelection
 
@@ -20,18 +17,6 @@
     def get_simclr_pipeline_transform(size, s=1, rcdm_agumentation=True):
         """Return a set of data augmentation transformations as described in the SimCLR paper."""
         color_jitter = transforms.ColorJitter(0.8 * s, 0.8 * s, 0.8 * s, 0.2 * s)
-<<<<<<< HEAD
-        transform_list = [transforms.RandomResizedCrop(size=size),
-                          transforms.RandomHorizontalFlip(),
-                          transforms.RandomApply([color_jitter], p=0.8),
-                          transforms.RandomGrayscale(p=0.2),
-                          GaussianBlur(kernel_size=int(0.1 * size)),
-                          transforms.ToTensor()]
-        if rcdm_agumentation:
-            rcdm_config = get_config()
-            transform_list.append(RCDMInference(rcdm_config))
-            transform_list.append(transforms.Resize(size=(size, size)))
-=======
         transform_list = [
             transforms.RandomResizedCrop(size=size),
             transforms.RandomHorizontalFlip(),
@@ -40,36 +25,21 @@
             GaussianBlur(kernel_size=int(0.1 * size)),
             transforms.ToTensor(),
         ]
->>>>>>> 90782c21
+        if rcdm_agumentation:
+            rcdm_config = get_config()
+            transform_list.append(RCDMInference(rcdm_config))
+            transform_list.append(transforms.Resize(size=(size, size)))
 
         data_transforms = transforms.Compose(transform_list)
         return data_transforms
 
-<<<<<<< HEAD
     def get_dataset(self, name, n_views, rcdm_agumentation=True):
-        valid_datasets = {'cifar10': lambda: datasets.CIFAR10(self.root_folder, train=True,
-                                                              transform=ContrastiveLearningViewGenerator(
-                                                                  self.get_simclr_pipeline_transform(32, rcdm_agumentation=rcdm_agumentation),
-                                                                  n_views),
-                                                              download=True),
-
-                          'stl10': lambda: datasets.STL10(self.root_folder, split='unlabeled',
-                                                          transform=ContrastiveLearningViewGenerator(
-                                                              self.get_simclr_pipeline_transform(96 , rcdm_agumentation=rcdm_agumentation),
-                                                              n_views),
-                                                          download=True),
-                            'imagenet': lambda: datasets.ImageNet(self.root_folder, split='train',
-                                                          transform=ContrastiveLearningViewGenerator(
-                                                              self.get_simclr_pipeline_transform(256 , rcdm_agumentation=rcdm_agumentation),
-                                                              n_views))}
-=======
-    def get_dataset(self, name, n_views):
         valid_datasets = {
             "cifar10": lambda: datasets.CIFAR10(
                 self.root_folder,
                 train=True,
                 transform=ContrastiveLearningViewGenerator(
-                    self.get_simclr_pipeline_transform(32), n_views
+                    self.get_simclr_pipeline_transform(32, rcdm_agumentation=rcdm_agumentation), n_views
                 ),
                 download=True,
             ),
@@ -77,7 +47,7 @@
                 self.root_folder,
                 split="unlabeled",
                 transform=ContrastiveLearningViewGenerator(
-                    self.get_simclr_pipeline_transform(96), n_views
+                    self.get_simclr_pipeline_transform(96, rcdm_agumentation=rcdm_agumentation), n_views
                 ),
                 download=True,
             ),
@@ -85,11 +55,10 @@
                 self.root_folder,
                 split="train",
                 transform=ContrastiveLearningViewGenerator(
-                    self.get_simclr_pipeline_transform(256), n_views
+                    self.get_simclr_pipeline_transform(256, rcdm_agumentation=rcdm_agumentation), n_views
                 ),
             ),
         }
->>>>>>> 90782c21
 
         try:
             dataset_fn = valid_datasets[name]
