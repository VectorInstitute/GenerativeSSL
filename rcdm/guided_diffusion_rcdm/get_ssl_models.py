# Copyright (c) Meta Platforms, Inc. All Rights Reserved.

import torch
import torch.nn as nn
from torchvision import models as torchvision_models


class Wrapper(nn.Module):
    """
    Projector that is used when training Dino. This projector is added on top of a traditional resnet.
    """

    def __init__(self, model, head, use_head=False):
        super().__init__()
        self.head = head
        self.model = model
        self.pooling = torch.nn.AdaptiveAvgPool2d((1, 1))
        self.use_head = use_head

    def forward(self, x):
        x = self.model(x)
        if x.ndim > 2:
            x = self.pooling(x).view(x.size(0), -1)
        if self.use_head:
            x = self.head(x)
        return x


class SimCLRHead(nn.Module):
    """
    Projector that is used when training Dino. This projector is added on top of a traditional resnet.
    """

    def __init__(self, in_dim, hidden_dim=2048, bottleneck_dim=256):
        super().__init__()
        layers = [nn.Linear(in_dim, hidden_dim), nn.Linear(hidden_dim, bottleneck_dim)]
        self.mlp = nn.Sequential(*layers)

    def forward(self, x):
        x = self.mlp(x)
        return x


class DINOHead(nn.Module):
    """
    Projector that is used when training Dino. This projector is added on top of a traditional resnet.
    """

    def __init__(
        self,
        in_dim,
        out_dim,
        use_bn=False,
        nlayers=3,
        hidden_dim=4096,
        bottleneck_dim=256,
    ):
        super().__init__()
        nlayers = max(nlayers, 1)
        if nlayers == 1:
            self.mlp = nn.Linear(in_dim, bottleneck_dim)
        else:
            layers = [nn.Linear(in_dim, hidden_dim)]
            if use_bn:
                layers.append(nn.BatchNorm1d(hidden_dim))
            layers.append(nn.GELU())
            for _ in range(nlayers - 2):
                layers.append(nn.Linear(hidden_dim, hidden_dim))
                if use_bn:
                    layers.append(nn.BatchNorm1d(hidden_dim))
                layers.append(nn.GELU())
            layers.append(nn.Linear(hidden_dim, bottleneck_dim))
            self.mlp = nn.Sequential(*layers)
        self.last_layer = nn.Linear(bottleneck_dim, out_dim, bias=False)
        # self.last_layer = nn.utils.weight_norm(nn.Linear(bottleneck_dim, out_dim, bias=False))

    def forward(self, x):
        x = self.mlp(x)
        return x


def Projector(emb=8192):
    mlp_spec = f"2048-{8192}-{8192}-{emb}"

    layers = []
    f = list(map(int, mlp_spec.split("-")))
    for i in range(len(f) - 2):
        layers.append(nn.Linear(f[i], f[i + 1]))
        layers.append(nn.BatchNorm1d(f[i + 1]))
        layers.append(nn.ReLU(True))
    layers.append(nn.Linear(f[-2], f[-1], bias=False))
    return nn.Sequential(*layers)


class Normalize(nn.Module):
    """
    Projector that is used when training Dino. This projector is added on top of a traditional resnet.
    """

    def __init__(self, model):
        super().__init__()
        self.model = model

    def forward(self, x):
        x = self.model(x)
        x = torch.nn.functional.normalize(x, dim=-1, p=2).detach()
        return x

<<<<<<< HEAD
def get_model(model="dino", use_head=False, model_dir='./'):
    '''
=======

def get_model(model="dino", use_head=False):
    """
>>>>>>> 5002ee4d
    Select a model that will be used to compute the embeddings needed by RCDM.
    You can use any kind of model, ConvNets/MLPs, or VITs.
    """

    if model == "supervised":
        embedding_model = torchvision_models.resnet50(pretrained=True)
        embedding_model.fc = nn.Identity()
        return embedding_model.eval()

    elif model == "dino":
        embedding_model = torchvision_models.resnet50()
        embedding_model.fc = nn.Identity()
        embedding_model.head = DINOHead(
            2048,
            60000,
            nlayers=2,
            use_bn=True,
        )
        pretrained_model = torch.hub.load_state_dict_from_url(
            "https://dl.fbaipublicfiles.com/dino/dino_resnet50_pretrain/dino_resnet50_pretrain_full_checkpoint.pth",
            map_location="cpu",
        )
<<<<<<< HEAD
        pretrained_model = torch.hub.load_state_dict_from_url("https://dl.fbaipublicfiles.com/dino/dino_resnet50_pretrain/dino_resnet50_pretrain_full_checkpoint.pth", map_location="cpu", model_dir=model_dir) 
=======
>>>>>>> 5002ee4d
        pretrained_model = pretrained_model["teacher"]
        if "state_dict" in pretrained_model:
            pretrained_model = pretrained_model["state_dict"]
        # remove prefixe "module."
        pretrained_model = {
            k.replace("module.", ""): v for k, v in pretrained_model.items()
        }
        pretrained_model = {
            k.replace("backbone.", ""): v for k, v in pretrained_model.items()
        }
        for k, v in embedding_model.state_dict().items():
            if k not in list(pretrained_model):
                print('key "{}" could not be found in provided state dict'.format(k))
            elif pretrained_model[k].shape != v.shape:
                print(pretrained_model[k].shape, "/", v.shape)
                print(
                    'key "{}" is of different shape in model and provided state dict'.format(
                        k
                    )
                )
                pretrained_model[k] = v
        msg = embedding_model.load_state_dict(pretrained_model, strict=True)
        print(msg)
        return Wrapper(embedding_model, head=embedding_model.head, use_head=use_head)

    elif model == "simclr":
        embedding_model = torchvision_models.resnet50()
        embedding_model.fc = nn.Identity()
<<<<<<< HEAD
        pretrained_model_base = torch.hub.load_state_dict_from_url("https://dl.fbaipublicfiles.com/vissl/model_zoo/simclr_rn50_1000ep_simclr_8node_resnet_16_07_20.afe428c7/model_final_checkpoint_phase999.torch", map_location="cpu", model_dir=model_dir)
=======
        pretrained_model_base = torch.hub.load_state_dict_from_url(
            "https://dl.fbaipublicfiles.com/vissl/model_zoo/simclr_rn50_1000ep_simclr_8node_resnet_16_07_20.afe428c7/model_final_checkpoint_phase999.torch",
            map_location="cpu",
        )
>>>>>>> 5002ee4d
        # Load trunk
        pretrained_model = pretrained_model_base["classy_state_dict"]["base_model"][
            "model"
        ]["trunk"]
        pretrained_model = {
            k.replace("_feature_blocks.", ""): v for k, v in pretrained_model.items()
        }
        msg = embedding_model.load_state_dict(pretrained_model, strict=True)
        print("Trunk:", msg)
        # Load head
        embedding_model_head = SimCLRHead(2048, hidden_dim=2048, bottleneck_dim=128)
        pretrained_model_head = pretrained_model_base["classy_state_dict"][
            "base_model"
        ]["model"]["heads"]
        pretrained_model_head = {
            k.replace("0.clf.0", "mlp.0").replace("1.clf.0", "mlp.1"): v
            for k, v in pretrained_model_head.items()
        }
        msg = embedding_model_head.load_state_dict(pretrained_model_head, strict=True)
        embedding_model_head.mlp = nn.Sequential(
            embedding_model_head.mlp[0], nn.ReLU(), embedding_model_head.mlp[1]
        )
        embedding_model.eval()
        print("Head:", msg)
        return Wrapper(embedding_model, embedding_model_head, use_head)

    elif model == "barlow":
        embedding_model = torchvision_models.resnet50()
        embedding_model.fc = nn.Identity()
<<<<<<< HEAD
        pretrained_model_base = torch.hub.load_state_dict_from_url("https://dl.fbaipublicfiles.com/vissl/model_zoo/barlow_twins/barlow_twins_32gpus_4node_imagenet1k_1000ep_resnet50.torch", map_location="cpu", model_dir=model_dir)
        # Load trunk        
        pretrained_model = pretrained_model_base["classy_state_dict"]["base_model"]["model"]["trunk"]
        pretrained_model = {k.replace("_feature_blocks.", ""): v for k, v in pretrained_model.items()}
=======
        pretrained_model_base = torch.hub.load_state_dict_from_url(
            "https://dl.fbaipublicfiles.com/vissl/model_zoo/barlow_twins/barlow_twins_32gpus_4node_imagenet1k_1000ep_resnet50.torch",
            map_location="cpu",
        )
        # Load trunk
        pretrained_model = pretrained_model_base["classy_state_dict"]["base_model"][
            "model"
        ]["trunk"]
        pretrained_model = {
            k.replace("_feature_blocks.", ""): v for k, v in pretrained_model.items()
        }
>>>>>>> 5002ee4d
        msg = embedding_model.load_state_dict(pretrained_model, strict=True)
        print("Trunk:", msg)
        # Load head
        head1 = nn.Sequential(
            nn.Linear(2048, 8192, bias=False), nn.BatchNorm1d(8192), nn.ReLU()
        )
        head2 = nn.Sequential(
            nn.Linear(8192, 8192, bias=False), nn.BatchNorm1d(8192), nn.ReLU()
        )
        embedding_model.head = nn.Sequential(
            head1, head2, nn.Sequential(nn.Linear(8192, 8192, bias=False))
        )
        pretrained_model_head = pretrained_model_base["classy_state_dict"][
            "base_model"
        ]["model"]["heads"]
        pretrained_model_head = {
            k.replace("clf.", ""): v for k, v in pretrained_model_head.items()
        }
        msg = embedding_model.head.load_state_dict(pretrained_model_head, strict=True)
        print("Head:", msg)
        embedding_model.eval()
        return Wrapper(embedding_model, embedding_model.head, use_head)

    elif model == "vicreg":
        embedding_model = torchvision_models.resnet50()
        embedding_model.fc = nn.Identity()
<<<<<<< HEAD
        pretrained_model_base = torch.hub.load_state_dict_from_url("https://dl.fbaipublicfiles.com/vicreg/resnet50_fullckpt.pth", map_location="cpu", model_dir=model_dir)
=======
        pretrained_model_base = torch.hub.load_state_dict_from_url(
            "https://dl.fbaipublicfiles.com/vicreg/resnet50_fullckpt.pth",
            map_location="cpu",
        )
>>>>>>> 5002ee4d
        embedding_model.classifier = nn.Identity()
        embedding_model.projector = Projector(emb=8192)
        pretrained = "resnet50_fullckpt.pth"
        pretrained_model_base["model"] = {
            k.replace("backbone.", ""): v
            for k, v in pretrained_model_base["model"].items()
        }
        pretrained_model_base["model"] = {
            k.replace("module.", ""): v
            for k, v in pretrained_model_base["model"].items()
        }
        msg = embedding_model.load_state_dict(
            pretrained_model_base["model"], strict=True
        )
        embedding_model.eval()
        print(msg)
        return Wrapper(embedding_model, embedding_model.projector, use_head)

    else:
        print("No model found")
        exit(1)<|MERGE_RESOLUTION|>--- conflicted
+++ resolved
@@ -106,14 +106,8 @@
         x = torch.nn.functional.normalize(x, dim=-1, p=2).detach()
         return x
 
-<<<<<<< HEAD
 def get_model(model="dino", use_head=False, model_dir='./'):
-    '''
-=======
-
-def get_model(model="dino", use_head=False):
-    """
->>>>>>> 5002ee4d
+    """
     Select a model that will be used to compute the embeddings needed by RCDM.
     You can use any kind of model, ConvNets/MLPs, or VITs.
     """
@@ -133,13 +127,9 @@
             use_bn=True,
         )
         pretrained_model = torch.hub.load_state_dict_from_url(
-            "https://dl.fbaipublicfiles.com/dino/dino_resnet50_pretrain/dino_resnet50_pretrain_full_checkpoint.pth",
-            map_location="cpu",
-        )
-<<<<<<< HEAD
-        pretrained_model = torch.hub.load_state_dict_from_url("https://dl.fbaipublicfiles.com/dino/dino_resnet50_pretrain/dino_resnet50_pretrain_full_checkpoint.pth", map_location="cpu", model_dir=model_dir) 
-=======
->>>>>>> 5002ee4d
+             "https://dl.fbaipublicfiles.com/dino/dino_resnet50_pretrain/dino_resnet50_pretrain_full_checkpoint.pth", 
+             map_location="cpu", 
+             model_dir=model_dir) 
         pretrained_model = pretrained_model["teacher"]
         if "state_dict" in pretrained_model:
             pretrained_model = pretrained_model["state_dict"]
@@ -168,14 +158,10 @@
     elif model == "simclr":
         embedding_model = torchvision_models.resnet50()
         embedding_model.fc = nn.Identity()
-<<<<<<< HEAD
-        pretrained_model_base = torch.hub.load_state_dict_from_url("https://dl.fbaipublicfiles.com/vissl/model_zoo/simclr_rn50_1000ep_simclr_8node_resnet_16_07_20.afe428c7/model_final_checkpoint_phase999.torch", map_location="cpu", model_dir=model_dir)
-=======
         pretrained_model_base = torch.hub.load_state_dict_from_url(
-            "https://dl.fbaipublicfiles.com/vissl/model_zoo/simclr_rn50_1000ep_simclr_8node_resnet_16_07_20.afe428c7/model_final_checkpoint_phase999.torch",
-            map_location="cpu",
-        )
->>>>>>> 5002ee4d
+             "https://dl.fbaipublicfiles.com/vissl/model_zoo/simclr_rn50_1000ep_simclr_8node_resnet_16_07_20.afe428c7/model_final_checkpoint_phase999.torch", 
+             map_location="cpu", 
+             model_dir=model_dir)
         # Load trunk
         pretrained_model = pretrained_model_base["classy_state_dict"]["base_model"][
             "model"
@@ -205,15 +191,10 @@
     elif model == "barlow":
         embedding_model = torchvision_models.resnet50()
         embedding_model.fc = nn.Identity()
-<<<<<<< HEAD
-        pretrained_model_base = torch.hub.load_state_dict_from_url("https://dl.fbaipublicfiles.com/vissl/model_zoo/barlow_twins/barlow_twins_32gpus_4node_imagenet1k_1000ep_resnet50.torch", map_location="cpu", model_dir=model_dir)
-        # Load trunk        
-        pretrained_model = pretrained_model_base["classy_state_dict"]["base_model"]["model"]["trunk"]
-        pretrained_model = {k.replace("_feature_blocks.", ""): v for k, v in pretrained_model.items()}
-=======
         pretrained_model_base = torch.hub.load_state_dict_from_url(
             "https://dl.fbaipublicfiles.com/vissl/model_zoo/barlow_twins/barlow_twins_32gpus_4node_imagenet1k_1000ep_resnet50.torch",
             map_location="cpu",
+            model_dir=model_dir,
         )
         # Load trunk
         pretrained_model = pretrained_model_base["classy_state_dict"]["base_model"][
@@ -222,7 +203,6 @@
         pretrained_model = {
             k.replace("_feature_blocks.", ""): v for k, v in pretrained_model.items()
         }
->>>>>>> 5002ee4d
         msg = embedding_model.load_state_dict(pretrained_model, strict=True)
         print("Trunk:", msg)
         # Load head
@@ -249,14 +229,11 @@
     elif model == "vicreg":
         embedding_model = torchvision_models.resnet50()
         embedding_model.fc = nn.Identity()
-<<<<<<< HEAD
-        pretrained_model_base = torch.hub.load_state_dict_from_url("https://dl.fbaipublicfiles.com/vicreg/resnet50_fullckpt.pth", map_location="cpu", model_dir=model_dir)
-=======
         pretrained_model_base = torch.hub.load_state_dict_from_url(
             "https://dl.fbaipublicfiles.com/vicreg/resnet50_fullckpt.pth",
             map_location="cpu",
-        )
->>>>>>> 5002ee4d
+            model_dir=model_dir,
+        )
         embedding_model.classifier = nn.Identity()
         embedding_model.projector = Projector(emb=8192)
         pretrained = "resnet50_fullckpt.pth"
