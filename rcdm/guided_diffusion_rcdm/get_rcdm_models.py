# Copyright (c) Meta Platforms, Inc. All Rights Reserved.

import torch
import torch.nn as nn
from torchvision import models as torchvision_models

<<<<<<< HEAD
def get_dict_rcdm_model(model="dino", use_head=False, model_dir='./'):
    '''
=======

def get_dict_rcdm_model(model="dino", use_head=False):
    """
>>>>>>> 5002ee4d
    Download checkpoints of RCDM.
    """

    if model == "supervised":
<<<<<<< HEAD
        trained_model = torch.hub.load_state_dict_from_url("https://dl.fbaipublicfiles.com/rcdm/rcdm_ema_supervised.pt", map_location="cpu", model_dir=model_dir)
=======
        trained_model = torch.hub.load_state_dict_from_url(
            "https://dl.fbaipublicfiles.com/rcdm/rcdm_ema_supervised.pt",
            map_location="cpu",
        )
>>>>>>> 5002ee4d
        return trained_model

    elif model == "simclr":
        if use_head:
<<<<<<< HEAD
            trained_model = torch.hub.load_state_dict_from_url("https://dl.fbaipublicfiles.com/rcdm/rcdm_ema_simclr_head.pt", map_location="cpu", model_dir=model_dir)
        else:
            trained_model = torch.hub.load_state_dict_from_url("https://dl.fbaipublicfiles.com/rcdm/rcdm_ema_simclr_trunk.pt", map_location="cpu", model_dir=model_dir)
=======
            trained_model = torch.hub.load_state_dict_from_url(
                "https://dl.fbaipublicfiles.com/rcdm/rcdm_ema_simclr_head.pt",
                map_location="cpu",
            )
        else:
            trained_model = torch.hub.load_state_dict_from_url(
                "https://dl.fbaipublicfiles.com/rcdm/rcdm_ema_simclr_trunk.pt",
                map_location="cpu",
            )
>>>>>>> 5002ee4d
        return trained_model

    elif model == "barlow":
        if use_head:
<<<<<<< HEAD
            trained_model = torch.hub.load_state_dict_from_url("https://dl.fbaipublicfiles.com/rcdm/rcdm_ema_barlow_head.pt", map_location="cpu", model_dir=model_dir)
        else:
            trained_model = torch.hub.load_state_dict_from_url("https://dl.fbaipublicfiles.com/rcdm/rcdm_ema_barlow_trunk.pt", map_location="cpu", model_dir=model_dir)
=======
            trained_model = torch.hub.load_state_dict_from_url(
                "https://dl.fbaipublicfiles.com/rcdm/rcdm_ema_barlow_head.pt",
                map_location="cpu",
            )
        else:
            trained_model = torch.hub.load_state_dict_from_url(
                "https://dl.fbaipublicfiles.com/rcdm/rcdm_ema_barlow_trunk.pt",
                map_location="cpu",
            )
>>>>>>> 5002ee4d
        return trained_model

    elif model == "vicreg":
        if use_head:
<<<<<<< HEAD
            trained_model = torch.hub.load_state_dict_from_url("https://dl.fbaipublicfiles.com/rcdm/rcdm_ema_vicreg_head.pt", map_location="cpu", model_dir=model_dir)
        else:
            trained_model = torch.hub.load_state_dict_from_url("https://dl.fbaipublicfiles.com/rcdm/rcdm_ema_vicreg_trunk.pt", map_location="cpu", model_dir=model_dir)
=======
            trained_model = torch.hub.load_state_dict_from_url(
                "https://dl.fbaipublicfiles.com/rcdm/rcdm_ema_vicreg_head.pt",
                map_location="cpu",
            )
        else:
            trained_model = torch.hub.load_state_dict_from_url(
                "https://dl.fbaipublicfiles.com/rcdm/rcdm_ema_vicreg_trunk.pt",
                map_location="cpu",
            )
>>>>>>> 5002ee4d
        return trained_model

    elif model == "dino":
        if use_head:
<<<<<<< HEAD
            trained_model = torch.hub.load_state_dict_from_url("https://dl.fbaipublicfiles.com/rcdm/rcdm_ema_dino_head.pt", map_location="cpu", model_dir=model_dir)
        else:
            trained_model = torch.hub.load_state_dict_from_url("https://dl.fbaipublicfiles.com/rcdm/rcdm_ema_dino_trunk.pt", map_location="cpu", model_dir=model_dir)
=======
            trained_model = torch.hub.load_state_dict_from_url(
                "https://dl.fbaipublicfiles.com/rcdm/rcdm_ema_dino_head.pt",
                map_location="cpu",
            )
        else:
            trained_model = torch.hub.load_state_dict_from_url(
                "https://dl.fbaipublicfiles.com/rcdm/rcdm_ema_dino_trunk.pt",
                map_location="cpu",
            )
>>>>>>> 5002ee4d
        return trained_model

    else:
        print("No model found")
        exit(1)<|MERGE_RESOLUTION|>--- conflicted
+++ resolved
@@ -4,102 +4,41 @@
 import torch.nn as nn
 from torchvision import models as torchvision_models
 
-<<<<<<< HEAD
 def get_dict_rcdm_model(model="dino", use_head=False, model_dir='./'):
-    '''
-=======
-
-def get_dict_rcdm_model(model="dino", use_head=False):
     """
->>>>>>> 5002ee4d
     Download checkpoints of RCDM.
     """
 
     if model == "supervised":
-<<<<<<< HEAD
         trained_model = torch.hub.load_state_dict_from_url("https://dl.fbaipublicfiles.com/rcdm/rcdm_ema_supervised.pt", map_location="cpu", model_dir=model_dir)
-=======
-        trained_model = torch.hub.load_state_dict_from_url(
-            "https://dl.fbaipublicfiles.com/rcdm/rcdm_ema_supervised.pt",
-            map_location="cpu",
-        )
->>>>>>> 5002ee4d
         return trained_model
 
     elif model == "simclr":
         if use_head:
-<<<<<<< HEAD
             trained_model = torch.hub.load_state_dict_from_url("https://dl.fbaipublicfiles.com/rcdm/rcdm_ema_simclr_head.pt", map_location="cpu", model_dir=model_dir)
         else:
             trained_model = torch.hub.load_state_dict_from_url("https://dl.fbaipublicfiles.com/rcdm/rcdm_ema_simclr_trunk.pt", map_location="cpu", model_dir=model_dir)
-=======
-            trained_model = torch.hub.load_state_dict_from_url(
-                "https://dl.fbaipublicfiles.com/rcdm/rcdm_ema_simclr_head.pt",
-                map_location="cpu",
-            )
-        else:
-            trained_model = torch.hub.load_state_dict_from_url(
-                "https://dl.fbaipublicfiles.com/rcdm/rcdm_ema_simclr_trunk.pt",
-                map_location="cpu",
-            )
->>>>>>> 5002ee4d
         return trained_model
 
     elif model == "barlow":
         if use_head:
-<<<<<<< HEAD
             trained_model = torch.hub.load_state_dict_from_url("https://dl.fbaipublicfiles.com/rcdm/rcdm_ema_barlow_head.pt", map_location="cpu", model_dir=model_dir)
         else:
             trained_model = torch.hub.load_state_dict_from_url("https://dl.fbaipublicfiles.com/rcdm/rcdm_ema_barlow_trunk.pt", map_location="cpu", model_dir=model_dir)
-=======
-            trained_model = torch.hub.load_state_dict_from_url(
-                "https://dl.fbaipublicfiles.com/rcdm/rcdm_ema_barlow_head.pt",
-                map_location="cpu",
-            )
-        else:
-            trained_model = torch.hub.load_state_dict_from_url(
-                "https://dl.fbaipublicfiles.com/rcdm/rcdm_ema_barlow_trunk.pt",
-                map_location="cpu",
-            )
->>>>>>> 5002ee4d
         return trained_model
 
     elif model == "vicreg":
         if use_head:
-<<<<<<< HEAD
             trained_model = torch.hub.load_state_dict_from_url("https://dl.fbaipublicfiles.com/rcdm/rcdm_ema_vicreg_head.pt", map_location="cpu", model_dir=model_dir)
         else:
             trained_model = torch.hub.load_state_dict_from_url("https://dl.fbaipublicfiles.com/rcdm/rcdm_ema_vicreg_trunk.pt", map_location="cpu", model_dir=model_dir)
-=======
-            trained_model = torch.hub.load_state_dict_from_url(
-                "https://dl.fbaipublicfiles.com/rcdm/rcdm_ema_vicreg_head.pt",
-                map_location="cpu",
-            )
-        else:
-            trained_model = torch.hub.load_state_dict_from_url(
-                "https://dl.fbaipublicfiles.com/rcdm/rcdm_ema_vicreg_trunk.pt",
-                map_location="cpu",
-            )
->>>>>>> 5002ee4d
         return trained_model
 
     elif model == "dino":
         if use_head:
-<<<<<<< HEAD
             trained_model = torch.hub.load_state_dict_from_url("https://dl.fbaipublicfiles.com/rcdm/rcdm_ema_dino_head.pt", map_location="cpu", model_dir=model_dir)
         else:
             trained_model = torch.hub.load_state_dict_from_url("https://dl.fbaipublicfiles.com/rcdm/rcdm_ema_dino_trunk.pt", map_location="cpu", model_dir=model_dir)
-=======
-            trained_model = torch.hub.load_state_dict_from_url(
-                "https://dl.fbaipublicfiles.com/rcdm/rcdm_ema_dino_head.pt",
-                map_location="cpu",
-            )
-        else:
-            trained_model = torch.hub.load_state_dict_from_url(
-                "https://dl.fbaipublicfiles.com/rcdm/rcdm_ema_dino_trunk.pt",
-                map_location="cpu",
-            )
->>>>>>> 5002ee4d
         return trained_model
 
     else:
