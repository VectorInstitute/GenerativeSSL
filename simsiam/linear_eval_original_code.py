--- conflicted
+++ resolved
@@ -13,21 +13,22 @@
 import shutil
 import time
 import warnings
+from datetime import datetime
 
 import torch
+import torch.backends.cudnn as cudnn
+import torch.distributed as dist
+import torch.multiprocessing as mp
 import torch.nn as nn
 import torch.nn.parallel
-import torch.backends.cudnn as cudnn
-import torch.distributed as dist
 import torch.optim
-import torch.multiprocessing as mp
 import torch.utils.data
 import torch.utils.data.distributed
-import torchvision.transforms as transforms
 import torchvision.datasets as datasets
 import torchvision.models as models
-
+import torchvision.transforms as transforms
 from tqdm import tqdm
+
 
 model_names = sorted(
     name
@@ -151,11 +152,25 @@
 
 parser.add_argument("--dataset_name", default="imagenet", help="Name of the dataset.")
 
+parser.add_argument(
+    "--checkpoint_dir",
+    default="/projects/imagenet_synthetic/model_checkpoints",
+    help="Checkpoint root directory.",
+)
+
 best_acc1 = 0
 
 
 def main():
     args = parser.parse_args()
+    current_time = datetime.now().strftime("%Y-%m-%d-%H-%M")
+    checkpoint_subdir = (
+        f"{args.experiment}_{current_time}" if args.experiment else f"{current_time}"
+    )
+    args.checkpoint_dir = os.path.join(args.checkpoint_dir, checkpoint_subdir)
+    os.makedirs(args.checkpoint_dir, exist_ok=True)
+
+    print(args)
 
     if args.seed is not None:
         random.seed(args.seed)
@@ -368,7 +383,6 @@
     if args.dataset_name == "imagenet":
         train_dataset = datasets.ImageFolder(
             traindir,
-<<<<<<< HEAD
             transforms.Compose(
                 [
                     transforms.RandomResizedCrop(224),
@@ -378,35 +392,17 @@
                 ]
             ),
         )
-        val_dataset = (
-            datasets.ImageFolder(
-                valdir,
-                transforms.Compose(
-                    [
-                        transforms.Resize(256),
-                        transforms.CenterCrop(224),
-                        transforms.ToTensor(),
-                        normalize,
-                    ]
-                ),
-            ),
-        )
-=======
-            transforms.Compose([
-                transforms.RandomResizedCrop(224),
-                transforms.RandomHorizontalFlip(),
-                transforms.ToTensor(),
-                normalize,
-            ]))
         val_dataset = datasets.ImageFolder(
-            valdir, 
-            transforms.Compose([
-                transforms.Resize(256),
-                transforms.CenterCrop(224),
-                transforms.ToTensor(),
-                normalize,
-            ]))
->>>>>>> 0d176fb8
+            valdir,
+            transforms.Compose(
+                [
+                    transforms.Resize(256),
+                    transforms.CenterCrop(224),
+                    transforms.ToTensor(),
+                    normalize,
+                ]
+            ),
+        )
     elif args.dataset_name == "food101":
         print("=> using food101 dataset.", flush=True)
         train_dataset = datasets.Food101(
@@ -461,9 +457,9 @@
             ),
         )
     elif args.dataset_name == "places365":
-        train_dataset=datasets.Places365(
-            root=args.data, 
-            split="train-standard", 
+        train_dataset = datasets.Places365(
+            root=args.data,
+            split="train-standard",
             transform=transforms.Compose(
                 [
                     transforms.RandomResizedCrop(224),
@@ -471,10 +467,11 @@
                     transforms.ToTensor(),
                     normalize,
                 ],
-            ),)
-        val_dataset=datasets.Places365(
-            root=args.data, 
-            split="val", 
+            ),
+        )
+        val_dataset = datasets.Places365(
+            root=args.data,
+            split="val",
             transform=transforms.Compose(
                 [
                     transforms.Resize(256),
@@ -482,7 +479,8 @@
                     transforms.ToTensor(),
                     normalize,
                 ],
-            ),)
+            ),
+        )
     elif args.dataset_name == "INaturalist":
         train_dataset = datasets.INaturalist(
             root=args.data,
@@ -557,6 +555,8 @@
         if not args.multiprocessing_distributed or (
             args.multiprocessing_distributed and args.rank % ngpus_per_node == 0
         ):
+            checkpoint_name = "checkpoint_{:04d}.pth.tar".format(epoch + 1)
+            checkpoint_file = os.path.join(args.checkpoint_dir, checkpoint_name)
             save_checkpoint(
                 {
                     "epoch": epoch + 1,
@@ -566,6 +566,7 @@
                     "optimizer": optimizer.state_dict(),
                 },
                 is_best,
+                filename=checkpoint_file,
             )
             if epoch == args.start_epoch:
                 sanity_check(model.state_dict(), args.pretrained)
@@ -671,7 +672,9 @@
 
         # # TODO: this should also be done with the ProgressMeter
         print(
-            " * Acc@1 {top1.avg:.3f} Acc@5 {top5.avg:.3f}".format(top1=top1, top5=top5)
+            "\n * Accuracy@1 {top1.avg:.3f} Accuracy@5 {top5.avg:.3f}".format(
+                top1=top1, top5=top5
+            )
         )
 
     return top1.avg
